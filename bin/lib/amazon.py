from datetime import datetime
from operator import attrgetter
from typing import List, Optional
import logging

from lib.env import Config, Environment
from lib.releases import Version, Release, Hash, VersionSource


class LazyObjectWrapper:
    def __init__(self, fn):
        self.__fn = fn
        self.__setup = False
        self.__obj = None

    def __ensure_setup(self):
        if not self.__setup:
            self.__obj = self.__fn()
            self.__setup = True

    def __getattr__(self, attr):
        self.__ensure_setup()
        return getattr(self.__obj, attr)


# this is a free function to avoid potentially shadowing any underlying members
# which could happen if this was itself placed as a member of LazyObjectWrapper
def force_lazy_init(lazy):
    # pylint: disable=W0212
    lazy._LazyObjectWrapper__ensure_setup()


def _import_boto():
    obj = __import__("boto3")

    if not obj.session.Session().region_name:
        obj.setup_default_session(region_name="us-east-1")

    return obj


botocore = LazyObjectWrapper(lambda: __import__("botocore"))
boto3 = LazyObjectWrapper(_import_boto)


def _create_anon_s3_client():
    # https://github.com/boto/botocore/issues/1395
    obj = boto3.client("s3", aws_access_key_id="", aws_secret_access_key="")
    # pylint: disable=W0212
    obj._request_signer.sign = lambda *args, **kwargs: None
    return obj


ec2 = LazyObjectWrapper(lambda: boto3.resource("ec2"))
ec2_client = LazyObjectWrapper(lambda: boto3.client("ec2"))
s3 = LazyObjectWrapper(lambda: boto3.resource("s3"))
as_client = LazyObjectWrapper(lambda: boto3.client("autoscaling"))
elb_client = LazyObjectWrapper(lambda: boto3.client("elbv2"))
s3_client = LazyObjectWrapper(lambda: boto3.client("s3"))
anon_s3_client = LazyObjectWrapper(_create_anon_s3_client)
dynamodb_client = LazyObjectWrapper(lambda: boto3.client("dynamodb"))
ssm_client = LazyObjectWrapper(lambda: boto3.client("ssm"))
LINKS_TABLE = "links"
VERSIONS_LOGGING_TABLE = "versionslog"


def target_group_for(cfg: Config) -> dict:
    result = elb_client.describe_target_groups(Names=[cfg.env.value.title()])
    if len(result["TargetGroups"]) != 1:
        raise RuntimeError(f"Invalid environment {cfg.env.value}")
    return result["TargetGroups"][0]


def target_group_arn_for(cfg: Config) -> str:
    return target_group_for(cfg)["TargetGroupArn"]


def get_autoscaling_group(group_name):
    result = as_client.describe_auto_scaling_groups(AutoScalingGroupNames=[group_name])
    return result["AutoScalingGroups"][0]


def get_autoscaling_groups_for(cfg: Config) -> List[dict]:
    result = list(
        filter(
            lambda r: cfg.env.value.lower() in r["AutoScalingGroupName"],
            as_client.describe_auto_scaling_groups()["AutoScalingGroups"],
        )
    )
    if not result:
        raise RuntimeError(f"Invalid environment {cfg.env.value}")
    return result


def remove_release(release):
    s3_client.delete_objects(
        Bucket="compiler-explorer",
        Delete={"Objects": [{"Key": release.key}, {"Key": release.static_key}, {"Key": release.info_key}]},
    )


def _get_releases(source: VersionSource, prefix: str):
    paginator = s3_client.get_paginator("list_objects_v2")
    result_iterator = paginator.paginate(Bucket="compiler-explorer", Prefix=prefix)

    staticfiles = {}
    releases = {}
    for result in result_iterator.search("[Contents][]"):
        key = result["Key"]
        if not key.endswith(".tar.xz"):
            continue
        split_key = key.split("/")
        branch = "/".join(split_key[2:-1])
        version_str = split_key[-1].split(".")[0]
        version = Version.from_string(version_str, source)

        if key.endswith(".static.tar.xz"):
            staticfiles[version] = key
            continue

        size = result["Size"]
        info_key = "/".join(split_key[:-1]) + "/" + version_str + ".txt"
        try:
            o = s3_client.get_object(Bucket="compiler-explorer", Key=info_key)
        except s3_client.exceptions.NoSuchKey:
            logging.warning("Ignoring broken key %s", key)
            continue
        release_hash = Hash(o["Body"].read().decode("utf-8").strip())
        releases[version] = Release(version, branch, key, info_key, size, release_hash)

    for ver, key in staticfiles.items():
        r = releases.get(ver)
        if r:
            r.static_key = key

    return list(releases.values())


def get_releases():
    return _get_releases(VersionSource.TRAVIS, "dist/travis") + _get_releases(VersionSource.GITHUB, "dist/gh")


def get_tools_releases():
    return _get_releases(VersionSource.TRAVIS, "dist/tools")


def download_release_file(file, destination):
    s3_client.download_file("compiler-explorer", file, destination)


def download_release_fileobj(key, fobj):
    s3_client.download_fileobj("compiler-explorer", key, fobj)


def find_release(version):
    for r in get_releases():
        if r.version == version:
            return r
    return None


def find_latest_release(branch):
    releases = [release for release in get_releases() if branch == "" or release.branch == branch]
    return max(releases, key=attrgetter("version")) if len(releases) > 0 else None


def branch_for_env(cfg: Config):
    if cfg.env == Environment.PROD:
        return "release"
    return cfg.env.value


def version_key_for_env(env):
    return "version/{}".format(branch_for_env(env))


def get_current_key(cfg: Config) -> Optional[str]:
    try:
        o = s3_client.get_object(Bucket="compiler-explorer", Key=version_key_for_env(cfg))
        return o["Body"].read().decode("utf-8").strip()
    except s3_client.exceptions.NoSuchKey:
        return None


def get_all_current() -> List[str]:
    versions = []
    for branch in ["release", "beta", "staging"]:
        try:
            o = s3_client.get_object(Bucket="compiler-explorer", Key="version/{}".format(branch))
            versions.append(o["Body"].read().decode("utf-8").strip())
        except s3_client.exceptions.NoSuchKey:
            pass
    return versions


def set_current_key(cfg: Config, key: str):
    s3_key = version_key_for_env(cfg)
    print("Setting {} to {}".format(s3_key, key))
    s3_client.put_object(Bucket="compiler-explorer", Key=s3_key, Body=key, ACL="public-read")


def release_for(releases, s3_key):
    for r in releases:
        if r.key == s3_key:
            return r
    return None


def get_current_release(cfg: Config) -> Optional[Release]:
    current = get_current_key(cfg)
    return release_for(get_releases(), current) if current else None


def get_events_file(cfg: Config) -> str:
    try:
        o = s3_client.get_object(Bucket="compiler-explorer", Key=events_file_for(cfg))
        return o["Body"].read().decode("utf-8")
    except s3_client.exceptions.NoSuchKey:
        return "{}"


def save_event_file(cfg: Config, contents: str):
    s3_client.put_object(
        Bucket="compiler-explorer",
        Key=events_file_for(cfg),
        Body=contents,
<<<<<<< HEAD
        ACL='public-read',
        CacheControl='public, max-age=60',
        ContentType='application/json'
=======
        ACL="public-read",
        CacheControl="public, max-age=60",
>>>>>>> b4f5ea0e
    )


def events_file_for(cfg: Config):
    events_file = "motd/motd-{}.json".format(cfg.env.value)
    return events_file


def get_short_link(short_id):
    result = dynamodb_client.get_item(
        TableName=LINKS_TABLE,
        Key={"prefix": {"S": short_id[:6]}, "unique_subhash": {"S": short_id}},
        ConsistentRead=True,
    )
    return result.get("Item")


def put_short_link(item):
    dynamodb_client.put_item(TableName=LINKS_TABLE, Item=item)


def delete_short_link(item):
    dynamodb_client.delete_item(TableName=LINKS_TABLE, Key={"prefix": {"S": item[:6]}, "unique_subhash": {"S": item}})


def log_new_build(cfg: Config, new_version):
    current_time = datetime.utcnow().isoformat()
    new_item = {"buildId": {"S": new_version}, "timestamp": {"S": current_time}, "env": {"S": cfg.env.value}}
    dynamodb_client.put_item(TableName=VERSIONS_LOGGING_TABLE, Item=new_item)


def print_version_logs(items):
    for item in items:
        print("{} (from {}) at {}".format(item["buildId"]["S"], item["env"]["S"], item["timestamp"]["S"]))


def list_all_build_logs(cfg: Config):
    result = dynamodb_client.scan(
        TableName=VERSIONS_LOGGING_TABLE,
        FilterExpression="env = :environment",
        ExpressionAttributeValues={":environment": {"S": cfg.env.value}},
    )
    print_version_logs(result.get("Items", []))


def list_period_build_logs(cfg: Config, from_time: Optional[str], until_time: Optional[str]):
    result = None
    if from_time is None and until_time is None:
        #  Our only calling site already checks this, but added as fallback just in case
        list_all_build_logs(cfg)
    elif from_time is None:
        assert until_time is not None, "Required field --until is missing"
        result = dynamodb_client.scan(
            TableName=VERSIONS_LOGGING_TABLE,
            FilterExpression="#ts <= :until and env = :environment",
            ExpressionAttributeValues={":until": {"S": until_time}, ":environment": {"S": cfg.env.value}},
            ExpressionAttributeNames={"#ts": "timestamp"},
        )
    elif until_time is None:
        assert from_time is not None, "Required field --from is missing"
        result = dynamodb_client.scan(
            TableName=VERSIONS_LOGGING_TABLE,
            FilterExpression="#ts >= :from and env = :environment",
            ExpressionAttributeValues={":from": {"S": from_time}, ":environment": {"S": cfg.env.value}},
            ExpressionAttributeNames={"#ts": "timestamp"},
        )
    else:
        assert until_time is not None and from_time is not None, "Expected both --until and --from to be filled"
        result = dynamodb_client.scan(
            TableName=VERSIONS_LOGGING_TABLE,
            FilterExpression="#ts BETWEEN :from AND :until and env = :environment",
            ExpressionAttributeValues={
                ":until": {"S": until_time},
                ":from": {"S": from_time},
                ":environment": {"S": cfg.env.value},
            },
            ExpressionAttributeNames={"#ts": "timestamp"},
        )
    if result is not None:
        print_version_logs(result.get("Items", []))


def delete_s3_links(items):
    s3_client.delete_objects(Bucket="storage.godbolt.org", Delete={"Objects": [{"Key": item} for item in items]})


def list_short_links():
    s3_paginator = s3_client.get_paginator("list_objects_v2")
    db_paginator = dynamodb_client.get_paginator("scan")
    return (
        s3_paginator.paginate(Bucket="storage.godbolt.org", Prefix="state/"),
        db_paginator.paginate(TableName=LINKS_TABLE, ProjectionExpression="unique_subhash, full_hash, creation_ip"),
    )


def list_compilers(with_extension=False):
    s3_paginator = anon_s3_client.get_paginator("list_objects_v2")
    prefix = "opt/"
    for page in s3_paginator.paginate(Bucket="compiler-explorer", Prefix=prefix):
        for compiler in page["Contents"]:
            name = compiler["Key"][len(prefix) :]
            if with_extension:
                yield name
            else:
                found = name.find(".tar")
                if found <= 0:
                    continue
                name = name[:found]
                yield name


def list_s3_artifacts(bucket, prefix):
    s3_paginator = anon_s3_client.get_paginator("list_objects_v2")
    for page in s3_paginator.paginate(Bucket=bucket, Prefix=prefix):
        if page["KeyCount"]:
            for match in page["Contents"]:
                yield match["Key"]


def get_ssm_param(param):
    return ssm_client.get_parameter(Name=param)["Parameter"]["Value"]


def bouncelock_file_for(cfg: Config):
    return f"ce-bouncelock-{cfg.env.value}"


def put_bouncelock_file(cfg: Config):
    s3_client.put_object(
        Bucket="compiler-explorer",
        Key=bouncelock_file_for(cfg),
<<<<<<< HEAD
        Body='',
        ACL='public-read',
        ContentType='text/plain'
=======
        Body="",
        ACL="public-read",
        CacheControl="public, max-age=60",
>>>>>>> b4f5ea0e
    )


def delete_bouncelock_file(cfg: Config):
    s3_client.delete_object(Bucket="compiler-explorer", Key=bouncelock_file_for(cfg))


def has_bouncelock_file(cfg: Config):
    try:
        s3_client.get_object(Bucket="compiler-explorer", Key=bouncelock_file_for(cfg))
        return True
    except s3_client.exceptions.NoSuchKey:
        return False


def notify_file_name():
    return 'ce-notify-file'


def has_notify_file():
    try:
        s3_client.head_object(
            Bucket='compiler-explorer',
            Key=notify_file_name()
        )
        return True
    except (s3_client.exceptions.NoSuchKey, botocore.exceptions.ClientError):
        return False


def put_notify_file(body: str):
    s3_client.put_object(
        Bucket='compiler-explorer',
        Key=notify_file_name(),
        Body=body,
        ACL='public-read',
        ContentType='text/plain'
    )


def delete_notify_file():
    s3_client.delete_object(
        Bucket='compiler-explorer',
        Key=notify_file_name()
    )


def set_current_notify(sha: str):
    if not has_notify_file():
        put_notify_file(sha)


def get_current_notify():
    try:
        o = s3_client.get_object(
            Bucket='compiler-explorer',
            Key=notify_file_name()
        )
        return o['Body'].read().decode("utf-8")
    except s3_client.exceptions.NoSuchKey:
        return None<|MERGE_RESOLUTION|>--- conflicted
+++ resolved
@@ -224,14 +224,9 @@
         Bucket="compiler-explorer",
         Key=events_file_for(cfg),
         Body=contents,
-<<<<<<< HEAD
-        ACL='public-read',
-        CacheControl='public, max-age=60',
-        ContentType='application/json'
-=======
         ACL="public-read",
         CacheControl="public, max-age=60",
->>>>>>> b4f5ea0e
+        ContentType="application/json"
     )
 
 
@@ -363,15 +358,10 @@
     s3_client.put_object(
         Bucket="compiler-explorer",
         Key=bouncelock_file_for(cfg),
-<<<<<<< HEAD
-        Body='',
-        ACL='public-read',
-        ContentType='text/plain'
-=======
         Body="",
         ACL="public-read",
         CacheControl="public, max-age=60",
->>>>>>> b4f5ea0e
+        ContentType="text/plain"
     )
 
 
