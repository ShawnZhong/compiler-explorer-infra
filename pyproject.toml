--- conflicted
+++ resolved
@@ -18,12 +18,8 @@
 python-dateutil = "^2.8.2"
 requests = "^2.32.2"
 PyYAML = "^6.0"
-<<<<<<< HEAD
+requests-cache = "^1.2.1"
 humanfriendly = "^10.0"
-pylint = "^2.15.3"
-=======
-requests-cache = "^1.2.1"
->>>>>>> 36e04be0
 
 [tool.poetry.group.dev.dependencies]
 pytest = "^8.2.2"
