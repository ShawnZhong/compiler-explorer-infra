#!/bin/bash

# This script installs all the free compilers from s3 into a dir in /opt.
# On EC2 this location is on an EFS drive.
ARG1="$1"
SCRIPT_DIR="$( cd "$( dirname "${BASH_SOURCE[0]}" )" && pwd )"
. ${SCRIPT_DIR}/common.inc ${ARG1}


if install_nightly; then
    echo "Installing nightly builds"
else
    echo "Skipping install of nightly compilers"
fi

#########################
# Rust
. ${SCRIPT_DIR}/install_rust_compilers.sh ${ARG1}

#########################
# Go
. ${SCRIPT_DIR}/install_go_compilers.sh ${ARG1}

#########################
# D
. ${SCRIPT_DIR}/install_d_compilers.sh ${ARG1}

#########################
# C++
<<<<<<< HEAD
. ${SCRIPT_DIR}/install_cpp_compilers.sh ${ARG1}
=======
# 12.04 compilers (mostly)
for compiler in clang-3.2.tar.gz \
    clang-3.3.tar.gz
do
    DIR=${compiler%.tar.*}
    if [[ ! -d ${DIR} ]]; then
        fetch ${S3URL}/$compiler | tar zxf -
        do_strip ${DIR}
    fi
done

# clangs
for clang in \
    3.0-x86_64-linux-Ubuntu-11_10 \
    3.1-x86_64-linux-ubuntu_12.04 \
; do
    DIR=clang+llvm-${clang}
    VERSION=$(echo ${clang} | grep -oE '^[0-9.]+')
    if [[ ! -d ${DIR} ]]; then
        fetch http://llvm.org/releases/${VERSION}/clang+llvm-${clang}.tar.gz | tar zxf -
        do_strip ${DIR}
    fi
done
for clang in \
    3.4.1-x86_64-unknown-ubuntu12.04 \
    3.5.0-x86_64-linux-gnu-ubuntu-14.04 \
    3.5.1-x86_64-linux-gnu \
    3.5.1-x86_64-linux-gnu \
    3.5.2-x86_64-linux-gnu-ubuntu-14.04 \
    3.6.2-x86_64-linux-gnu-ubuntu-14.04 \
    3.7.0-x86_64-linux-gnu-ubuntu-14.04 \
    3.7.1-x86_64-linux-gnu-ubuntu-14.04 \
    3.8.0-x86_64-linux-gnu-ubuntu-14.04 \
    3.8.1-x86_64-linux-gnu-ubuntu-14.04 \
    3.9.0-x86_64-linux-gnu-ubuntu-16.04 \
; do
    DIR=clang+llvm-${clang}
    VERSION=$(echo ${clang} | grep -oE '^[0-9.]+')
    # stupid naming issues on clang
    if [[ "${VERSION}" = "3.5.0" ]]; then
        DIR=clang+llvm-3.5.0-x86_64-linux-gnu
    fi
    if [[ "${VERSION}" = "3.5.2" ]]; then
        DIR=clang+llvm-3.5.2-x86_64-linux-gnu
    fi
    if [[ ! -d ${DIR} ]]; then
        fetch http://llvm.org/releases/${VERSION}/clang+llvm-${clang}.tar.xz | tar Jxf -
        do_strip ${DIR}
    fi
done

# ellccs
for VERSION in 0.1.33 \
               0.1.34 \
; do
    DIR=ellcc-${VERSION}
    if [[ -d ${DIR} ]]; then
        echo ${DIR} installed already
    else
        fetch http://ellcc.org/releases/older-releases/ellcc-x86_64-linux-${VERSION}.tgz  | tar xzf -
        mv ellcc ${DIR}
        do_strip ${DIR}
    fi
done

install_ellcc() {
    for VERSION in "$@"; do
        local DIR=ellcc-${VERSION}
        if [[ ! -d ${DIR} ]]; then
            fetch http://ellcc.org/releases/release-${VERSION}/ellcc-x86_64-linux-${VERSION}.bz2 | tar xjf -
            mv ellcc ${DIR}
            do_strip ${DIR}
        fi
    done
}

install_ellcc 2017-07-16

# Custom-built GCCs are already UPX's and stripped
# (notes on various compiler builds below:
# 4.7.0 fails to build with a libgcc compile error:
#   ./md-unwind-support.h:144:17: error: field 'info' has incomplete type
#   (which could now be fixed with the unwind patch if I cared to do so)
# )
for version in \
    4.1.2 \
    4.4.7 \
    4.5.3 \
    4.6.4 \
    4.7.{1,2,3,4} \
    4.8.{1,2,3,4,5} \
    4.9.{0,1,2,3,4} \
    5.{1,2,3,4,5}.0 \
    6.{1,2,3,4}.0 \
    7.{1,2,3}.0 \
    8.{1,2}.0 \
; do
    if [[ ! -d gcc-${version} ]]; then
        compiler=gcc-${version}.tar.xz
        fetch ${S3URL}/$compiler | tar Jxf -
    fi
done

# other architectures
gcc_arch_install() {
    local arch=$1
    local version=$2
    local xz=${arch}-gcc-${version}.tar.xz
    local dir=${arch}/gcc-${version}
    mkdir -p ${arch}
    if [[ ! -d ${dir} ]]; then
        fetch ${S3URL}/${xz} | tar Jxf - -C ${OPT}/${arch}
    fi
}
gcc_arch_install arm 4.5.4
gcc_arch_install arm 4.6.4
gcc_arch_install avr 4.5.4
gcc_arch_install avr 4.6.4
gcc_arch_install msp430 4.5.3
gcc_arch_install powerpc 4.8.5
gcc_arch_install powerpc64le 6.3.0
gcc_arch_install arm 5.4.0
gcc_arch_install arm 6.3.0
gcc_arch_install arm64 5.4.0
gcc_arch_install arm64 6.3.0
gcc_arch_install mips 5.4.0
gcc_arch_install mips64 5.4.0
gcc_arch_install mipsel 5.4.0
gcc_arch_install mips64el 5.4.0

if [[ ! -d arm/gcc-arm-none-eabi-7-2017-q4-major ]]; then
    pushd arm
    fetch https://developer.arm.com/-/media/Files/downloads/gnu-rm/7-2017q4/gcc-arm-none-eabi-7-2017-q4-major-linux.tar.bz2 | tar jxf -
    popd
fi

do_nightly_install() {
    local COMPILER_PATTERN="$1"
    local DESTINATION="$2"
    # work around a cronic issue where the execution output is interpreted as error
    # if it spans multiple lines: assigning output with multiple lines to a variable
    # fools it.
    set +x
    compilers=$(echo $ALL_COMPILERS | grep -oE "${COMPILER_PATTERN}-[0-9]+" | sort)
    set -x
    compiler_array=(${compilers})
    latest=${compiler_array[-1]}
    # Extract the latest...
    if [[ ! -d ${latest} ]]; then
        fetch ${S3URL}/${latest}.tar.xz | tar Jxf -
    fi
    # Ensure the symlink points at the latest
    rm -f ${OPT}/${DESTINATION}
    ln -s ${latest} ${OPT}/${DESTINATION}
    # Clean up any old snapshots
    for compiler in ${COMPILER_PATTERN}-[0-9]*; do
        if [[ -d ${compiler} ]]; then
            if [[ "${compiler}" != "${latest}" ]]; then
                rm -rf ${compiler}
            fi
        fi
    done
}

if install_nightly; then
    do_nightly_install gcc-trunk gcc-snapshot
fi

# Custom-built clangs also stripped and UPX'd
for version in \
    3.9.1 \
    4.0.0 \
    4.0.1 \
    5.0.0 \
    6.0.0 \
    7.0.0 \
; do
    if [[ ! -d clang-${version} ]]; then
        compiler=clang-${version}.tar.xz
        fetch ${S3URL}/$compiler | tar Jxf -
    fi
done

if install_nightly; then
    do_nightly_install clang-trunk clang-trunk
    do_nightly_install clang-cppx-trunk clang-cppx-trunk
    do_nightly_install clang-concepts-trunk clang-concepts-trunk
    do_nightly_install clang-relocatable-trunk clang-relocatable-trunk
    do_nightly_install clang-autonsdmi-trunk clang-autonsdmi-trunk
fi

# Oracle dev studio is stored on s3 only as it's behind a login screen on the
# oracle site. It doesn't like being strip()ped
for version in 12.5; do
    fullname=OracleDeveloperStudio${version}-linux-x86-bin
    if [[ ! -d ${fullname} ]]; then
        compiler=${fullname}.tar.bz2
        fetch ${S3URL}/$compiler | tar jxf -
    fi
done

# MSP compilers. Website is dead. TODO: Find a new source!
if [[ ! -d msp430-gcc-5.3.0.219_linux32 ]]; then
    fetch http://software-dl.ti.com/msp430/msp430_public_sw/mcu/msp430/MSPGCC/4_01_00_00/exports/msp430-gcc-4.1.0.0_linux32.tar.bz2 | tar jxf -
    do_strip msp430-gcc-5.3.0.219_linux32
fi
if [[ ! -d msp430-gcc-6.2.1.16_linux64 ]]; then
    fetch http://software-dl.ti.com/msp430/msp430_public_sw/mcu/msp430/MSPGCC/5_00_00_00/exports/msp430-gcc-6.2.1.16_linux64.tar.bz2 | tar jxf -
    do_strip msp430-gcc-6.2.1.16_linux64
fi

# GNU ARM Embedded toolchain
if [[ ! -d gcc-arm-none-eabi-5_4-2016q3 ]]; then
    fetch https://launchpad.net/gcc-arm-embedded/5.0/5-2016-q3-update/+download/gcc-arm-none-eabi-5_4-2016q3-20160926-linux.tar.bz2 | tar jxf -
    do_strip gcc-arm-none-eabi-5_4-2016q3
fi

# intel ispc
get_ispc() {
    local VER=$1
    local DIR=ispc-$VER

    if [[ ! -d ${DIR} ]]; then
        mkdir $DIR
        pushd $DIR
        fetch https://sourceforge.net/projects/ispcmirror/files/v$VER/ispc-v$VER-linux.tar.gz \
            | tar zxf - ispc-v$VER-linux/ispc --strip-components 1
        popd
        do_strip $DIR
    fi
}

get_ispc 1.9.2
get_ispc 1.9.1
>>>>>>> c6051006

#########################
# C
. ${SCRIPT_DIR}/install_c_compilers.sh ${ARG1}

#########################
# Haskell
. ${SCRIPT_DIR}/install_haskell_compilers.sh ${ARG1}

#########################
# Swift
. ${SCRIPT_DIR}/install_swift_compilers.sh ${ARG1}

#########################
# Pascal
. ${SCRIPT_DIR}/install_pascal_compilers.sh ${ARG1}

#########################
# Assembly
<<<<<<< HEAD
. ${SCRIPT_DIR}/install_assembly_compilers.sh ${ARG1}
=======

get_nasm() {
    local VER=$1
    local DIR=nasm-$VER

    if [[ ! -d ${OPT}/${DIR} ]]; then
        pushd /tmp
        fetch http://www.nasm.us/pub/nasm/releasebuilds/${VER}/nasm-${VER}.tar.xz | tar Jxf -
        cd ${DIR}
        sh configure
        make
        mkdir ${OPT}/${DIR}
        cp nasm ${OPT}/${DIR}
        popd
    fi
}

for version in \
    2.12.02 \
    2.13.02 \
    2.13.03 \
; do
    get_nasm $version
done

#########################
# Zig

install_zig() {
    local VERSION=$1
    local AUTOMATED_BUILD=$2
    local DIR=zig-${VERSION}
    if [[ -d ${DIR} ]]; then
        echo Zig $VERSION already installed, skipping
        return
    fi
    mkdir ${DIR}
    pushd ${DIR}

    if [ -z "$AUTOMATED_BUILD" ]; then
        fetch https://ziglang.org/download/${VERSION}/zig-linux-x86_64-${VERSION}.tar.xz | tar Jxf - --strip-components 1
    else
        fetch https://ziglang.org/builds/zig-linux-x86_64-${VERSION}.tar.xz | tar Jxf - --strip-components 1
    fi

    rm -f langref.html

    popd
    do_strip ${DIR}
}

if install_nightly; then
    install_zig master 1
fi
>>>>>>> c6051006
<|MERGE_RESOLUTION|>--- conflicted
+++ resolved
@@ -27,244 +27,7 @@
 
 #########################
 # C++
-<<<<<<< HEAD
 . ${SCRIPT_DIR}/install_cpp_compilers.sh ${ARG1}
-=======
-# 12.04 compilers (mostly)
-for compiler in clang-3.2.tar.gz \
-    clang-3.3.tar.gz
-do
-    DIR=${compiler%.tar.*}
-    if [[ ! -d ${DIR} ]]; then
-        fetch ${S3URL}/$compiler | tar zxf -
-        do_strip ${DIR}
-    fi
-done
-
-# clangs
-for clang in \
-    3.0-x86_64-linux-Ubuntu-11_10 \
-    3.1-x86_64-linux-ubuntu_12.04 \
-; do
-    DIR=clang+llvm-${clang}
-    VERSION=$(echo ${clang} | grep -oE '^[0-9.]+')
-    if [[ ! -d ${DIR} ]]; then
-        fetch http://llvm.org/releases/${VERSION}/clang+llvm-${clang}.tar.gz | tar zxf -
-        do_strip ${DIR}
-    fi
-done
-for clang in \
-    3.4.1-x86_64-unknown-ubuntu12.04 \
-    3.5.0-x86_64-linux-gnu-ubuntu-14.04 \
-    3.5.1-x86_64-linux-gnu \
-    3.5.1-x86_64-linux-gnu \
-    3.5.2-x86_64-linux-gnu-ubuntu-14.04 \
-    3.6.2-x86_64-linux-gnu-ubuntu-14.04 \
-    3.7.0-x86_64-linux-gnu-ubuntu-14.04 \
-    3.7.1-x86_64-linux-gnu-ubuntu-14.04 \
-    3.8.0-x86_64-linux-gnu-ubuntu-14.04 \
-    3.8.1-x86_64-linux-gnu-ubuntu-14.04 \
-    3.9.0-x86_64-linux-gnu-ubuntu-16.04 \
-; do
-    DIR=clang+llvm-${clang}
-    VERSION=$(echo ${clang} | grep -oE '^[0-9.]+')
-    # stupid naming issues on clang
-    if [[ "${VERSION}" = "3.5.0" ]]; then
-        DIR=clang+llvm-3.5.0-x86_64-linux-gnu
-    fi
-    if [[ "${VERSION}" = "3.5.2" ]]; then
-        DIR=clang+llvm-3.5.2-x86_64-linux-gnu
-    fi
-    if [[ ! -d ${DIR} ]]; then
-        fetch http://llvm.org/releases/${VERSION}/clang+llvm-${clang}.tar.xz | tar Jxf -
-        do_strip ${DIR}
-    fi
-done
-
-# ellccs
-for VERSION in 0.1.33 \
-               0.1.34 \
-; do
-    DIR=ellcc-${VERSION}
-    if [[ -d ${DIR} ]]; then
-        echo ${DIR} installed already
-    else
-        fetch http://ellcc.org/releases/older-releases/ellcc-x86_64-linux-${VERSION}.tgz  | tar xzf -
-        mv ellcc ${DIR}
-        do_strip ${DIR}
-    fi
-done
-
-install_ellcc() {
-    for VERSION in "$@"; do
-        local DIR=ellcc-${VERSION}
-        if [[ ! -d ${DIR} ]]; then
-            fetch http://ellcc.org/releases/release-${VERSION}/ellcc-x86_64-linux-${VERSION}.bz2 | tar xjf -
-            mv ellcc ${DIR}
-            do_strip ${DIR}
-        fi
-    done
-}
-
-install_ellcc 2017-07-16
-
-# Custom-built GCCs are already UPX's and stripped
-# (notes on various compiler builds below:
-# 4.7.0 fails to build with a libgcc compile error:
-#   ./md-unwind-support.h:144:17: error: field 'info' has incomplete type
-#   (which could now be fixed with the unwind patch if I cared to do so)
-# )
-for version in \
-    4.1.2 \
-    4.4.7 \
-    4.5.3 \
-    4.6.4 \
-    4.7.{1,2,3,4} \
-    4.8.{1,2,3,4,5} \
-    4.9.{0,1,2,3,4} \
-    5.{1,2,3,4,5}.0 \
-    6.{1,2,3,4}.0 \
-    7.{1,2,3}.0 \
-    8.{1,2}.0 \
-; do
-    if [[ ! -d gcc-${version} ]]; then
-        compiler=gcc-${version}.tar.xz
-        fetch ${S3URL}/$compiler | tar Jxf -
-    fi
-done
-
-# other architectures
-gcc_arch_install() {
-    local arch=$1
-    local version=$2
-    local xz=${arch}-gcc-${version}.tar.xz
-    local dir=${arch}/gcc-${version}
-    mkdir -p ${arch}
-    if [[ ! -d ${dir} ]]; then
-        fetch ${S3URL}/${xz} | tar Jxf - -C ${OPT}/${arch}
-    fi
-}
-gcc_arch_install arm 4.5.4
-gcc_arch_install arm 4.6.4
-gcc_arch_install avr 4.5.4
-gcc_arch_install avr 4.6.4
-gcc_arch_install msp430 4.5.3
-gcc_arch_install powerpc 4.8.5
-gcc_arch_install powerpc64le 6.3.0
-gcc_arch_install arm 5.4.0
-gcc_arch_install arm 6.3.0
-gcc_arch_install arm64 5.4.0
-gcc_arch_install arm64 6.3.0
-gcc_arch_install mips 5.4.0
-gcc_arch_install mips64 5.4.0
-gcc_arch_install mipsel 5.4.0
-gcc_arch_install mips64el 5.4.0
-
-if [[ ! -d arm/gcc-arm-none-eabi-7-2017-q4-major ]]; then
-    pushd arm
-    fetch https://developer.arm.com/-/media/Files/downloads/gnu-rm/7-2017q4/gcc-arm-none-eabi-7-2017-q4-major-linux.tar.bz2 | tar jxf -
-    popd
-fi
-
-do_nightly_install() {
-    local COMPILER_PATTERN="$1"
-    local DESTINATION="$2"
-    # work around a cronic issue where the execution output is interpreted as error
-    # if it spans multiple lines: assigning output with multiple lines to a variable
-    # fools it.
-    set +x
-    compilers=$(echo $ALL_COMPILERS | grep -oE "${COMPILER_PATTERN}-[0-9]+" | sort)
-    set -x
-    compiler_array=(${compilers})
-    latest=${compiler_array[-1]}
-    # Extract the latest...
-    if [[ ! -d ${latest} ]]; then
-        fetch ${S3URL}/${latest}.tar.xz | tar Jxf -
-    fi
-    # Ensure the symlink points at the latest
-    rm -f ${OPT}/${DESTINATION}
-    ln -s ${latest} ${OPT}/${DESTINATION}
-    # Clean up any old snapshots
-    for compiler in ${COMPILER_PATTERN}-[0-9]*; do
-        if [[ -d ${compiler} ]]; then
-            if [[ "${compiler}" != "${latest}" ]]; then
-                rm -rf ${compiler}
-            fi
-        fi
-    done
-}
-
-if install_nightly; then
-    do_nightly_install gcc-trunk gcc-snapshot
-fi
-
-# Custom-built clangs also stripped and UPX'd
-for version in \
-    3.9.1 \
-    4.0.0 \
-    4.0.1 \
-    5.0.0 \
-    6.0.0 \
-    7.0.0 \
-; do
-    if [[ ! -d clang-${version} ]]; then
-        compiler=clang-${version}.tar.xz
-        fetch ${S3URL}/$compiler | tar Jxf -
-    fi
-done
-
-if install_nightly; then
-    do_nightly_install clang-trunk clang-trunk
-    do_nightly_install clang-cppx-trunk clang-cppx-trunk
-    do_nightly_install clang-concepts-trunk clang-concepts-trunk
-    do_nightly_install clang-relocatable-trunk clang-relocatable-trunk
-    do_nightly_install clang-autonsdmi-trunk clang-autonsdmi-trunk
-fi
-
-# Oracle dev studio is stored on s3 only as it's behind a login screen on the
-# oracle site. It doesn't like being strip()ped
-for version in 12.5; do
-    fullname=OracleDeveloperStudio${version}-linux-x86-bin
-    if [[ ! -d ${fullname} ]]; then
-        compiler=${fullname}.tar.bz2
-        fetch ${S3URL}/$compiler | tar jxf -
-    fi
-done
-
-# MSP compilers. Website is dead. TODO: Find a new source!
-if [[ ! -d msp430-gcc-5.3.0.219_linux32 ]]; then
-    fetch http://software-dl.ti.com/msp430/msp430_public_sw/mcu/msp430/MSPGCC/4_01_00_00/exports/msp430-gcc-4.1.0.0_linux32.tar.bz2 | tar jxf -
-    do_strip msp430-gcc-5.3.0.219_linux32
-fi
-if [[ ! -d msp430-gcc-6.2.1.16_linux64 ]]; then
-    fetch http://software-dl.ti.com/msp430/msp430_public_sw/mcu/msp430/MSPGCC/5_00_00_00/exports/msp430-gcc-6.2.1.16_linux64.tar.bz2 | tar jxf -
-    do_strip msp430-gcc-6.2.1.16_linux64
-fi
-
-# GNU ARM Embedded toolchain
-if [[ ! -d gcc-arm-none-eabi-5_4-2016q3 ]]; then
-    fetch https://launchpad.net/gcc-arm-embedded/5.0/5-2016-q3-update/+download/gcc-arm-none-eabi-5_4-2016q3-20160926-linux.tar.bz2 | tar jxf -
-    do_strip gcc-arm-none-eabi-5_4-2016q3
-fi
-
-# intel ispc
-get_ispc() {
-    local VER=$1
-    local DIR=ispc-$VER
-
-    if [[ ! -d ${DIR} ]]; then
-        mkdir $DIR
-        pushd $DIR
-        fetch https://sourceforge.net/projects/ispcmirror/files/v$VER/ispc-v$VER-linux.tar.gz \
-            | tar zxf - ispc-v$VER-linux/ispc --strip-components 1
-        popd
-        do_strip $DIR
-    fi
-}
-
-get_ispc 1.9.2
-get_ispc 1.9.1
->>>>>>> c6051006
 
 #########################
 # C
@@ -284,61 +47,8 @@
 
 #########################
 # Assembly
-<<<<<<< HEAD
 . ${SCRIPT_DIR}/install_assembly_compilers.sh ${ARG1}
-=======
-
-get_nasm() {
-    local VER=$1
-    local DIR=nasm-$VER
-
-    if [[ ! -d ${OPT}/${DIR} ]]; then
-        pushd /tmp
-        fetch http://www.nasm.us/pub/nasm/releasebuilds/${VER}/nasm-${VER}.tar.xz | tar Jxf -
-        cd ${DIR}
-        sh configure
-        make
-        mkdir ${OPT}/${DIR}
-        cp nasm ${OPT}/${DIR}
-        popd
-    fi
-}
-
-for version in \
-    2.12.02 \
-    2.13.02 \
-    2.13.03 \
-; do
-    get_nasm $version
-done
 
 #########################
 # Zig
-
-install_zig() {
-    local VERSION=$1
-    local AUTOMATED_BUILD=$2
-    local DIR=zig-${VERSION}
-    if [[ -d ${DIR} ]]; then
-        echo Zig $VERSION already installed, skipping
-        return
-    fi
-    mkdir ${DIR}
-    pushd ${DIR}
-
-    if [ -z "$AUTOMATED_BUILD" ]; then
-        fetch https://ziglang.org/download/${VERSION}/zig-linux-x86_64-${VERSION}.tar.xz | tar Jxf - --strip-components 1
-    else
-        fetch https://ziglang.org/builds/zig-linux-x86_64-${VERSION}.tar.xz | tar Jxf - --strip-components 1
-    fi
-
-    rm -f langref.html
-
-    popd
-    do_strip ${DIR}
-}
-
-if install_nightly; then
-    install_zig master 1
-fi
->>>>>>> c6051006
+. ${SCRIPT_DIR}/install_zig_compilers.sh ${ARG1}